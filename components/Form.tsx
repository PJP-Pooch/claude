--- conflicted
+++ resolved
@@ -47,17 +47,6 @@
 export default function Form({ onSubmit, isLoading }: FormProps) {
   const [targetQuery, setTargetQuery] = useState('');
   const [targetPageUrl, setTargetPageUrl] = useState('');
-<<<<<<< HEAD
-  const [geminiApiKey, setGeminiApiKey] = useState('');
-  const [dataForSeoApiLogin, setDataForSeoApiLogin] = useState('');
-  const [dataForSeoApiPassword, setDataForSeoApiPassword] = useState('');
-  const [location, setLocation] = useState('United Kingdom');
-  const [language, setLanguage] = useState('English');
-  const [device, setDevice] = useState<'desktop' | 'mobile'>('desktop');
-  const [clusteringOverlapThreshold, setClusteringOverlapThreshold] = useState(4);
-  const [maxQueries, setMaxQueries] = useState(25);
-  const [mockMode, setMockMode] = useState(false);
-=======
   const [openaiApiKey, setOpenaiApiKey] = useState(process.env.NEXT_PUBLIC_OPENAI_API_KEY || '');
   const [dataForSeoApiLogin, setDataForSeoApiLogin] = useState(process.env.NEXT_PUBLIC_DATAFORSEO_LOGIN || '');
   const [dataForSeoApiPassword, setDataForSeoApiPassword] = useState(process.env.NEXT_PUBLIC_DATAFORSEO_PASSWORD || '');
@@ -67,11 +56,6 @@
   const [clusteringOverlapThreshold, setClusteringOverlapThreshold] = useState(parseInt(process.env.NEXT_PUBLIC_DEFAULT_CLUSTERING_OVERLAP || '4'));
   const [mockMode, setMockMode] = useState(process.env.NEXT_PUBLIC_MOCK_MODE === 'true');
   const [customQueries, setCustomQueries] = useState('');
->>>>>>> 8bc7007d
-
-  // Calculate estimated cost
-  const estimatedMinCost = maxQueries * 0.1;
-  const estimatedMaxCost = maxQueries * 0.5;
 
   const handleSubmit = (e: React.FormEvent) => {
     e.preventDefault();
@@ -87,7 +71,6 @@
       searchEngine: 'google',
       device,
       clusteringOverlapThreshold,
-      maxQueries,
       mockMode,
       customQueries: customQueries.trim() || undefined,
     });
@@ -278,36 +261,6 @@
         </div>
 
         <div className="md:col-span-2">
-          <label htmlFor="maxQueries" className="block text-sm font-medium text-gray-700 mb-1">
-            Max Queries to Analyze: {maxQueries}
-          </label>
-          <input
-            type="range"
-            id="maxQueries"
-            min="5"
-            max="50"
-            value={maxQueries}
-            onChange={(e) => setMaxQueries(parseInt(e.target.value))}
-            className="w-full"
-          />
-          <div className="flex justify-between text-xs text-gray-500 mt-1">
-            <span>5 queries</span>
-            <span>50 queries</span>
-          </div>
-          {!mockMode && (
-            <div className="mt-2 p-3 bg-blue-50 border border-blue-200 rounded-md">
-              <p className="text-sm text-blue-900 font-medium mb-1">💰 Estimated Cost</p>
-              <p className="text-xs text-blue-700">
-                DataForSEO API: ${estimatedMinCost.toFixed(2)} - ${estimatedMaxCost.toFixed(2)}
-              </p>
-              <p className="text-xs text-blue-600 mt-1">
-                Gemini API cost is minimal (usually free tier)
-              </p>
-            </div>
-          )}
-        </div>
-
-        <div className="md:col-span-2">
           <label className="flex items-center space-x-2">
             <input
               type="checkbox"
