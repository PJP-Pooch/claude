--- conflicted
+++ resolved
@@ -1,337 +1,10 @@
 'use client';
 
-<<<<<<< HEAD
-import { useState, useEffect } from 'react';
-import Form from '@/components/Form';
-import Results from '@/components/Results';
-import Diagnostics from '@/components/Diagnostics';
-import { AppInput, SubQuery, SerpResult, Cluster, ClusterRecommendation, DiagnosticLog } from '@/lib/types';
-
-type Step = 'idle' | 'fanout' | 'serp' | 'cluster' | 'complete';
-=======
 import Link from 'next/link';
 import ThemeToggle from '@/components/ThemeToggle';
 import { ThemeProvider } from '@/components/ThemeProvider';
->>>>>>> 8bc7007d
-
-type SavedState = {
-  step: Step;
-  subQueries: SubQuery[];
-  serpResults: SerpResult[];
-  clusters: Cluster[];
-  recommendations: ClusterRecommendation[];
-  logs: DiagnosticLog[];
-  input: AppInput;
-  timestamp: number;
-};
-
-const STORAGE_KEY = 'serp-analysis-state';
-const STORAGE_EXPIRY = 24 * 60 * 60 * 1000; // 24 hours
 
 export default function Home() {
-<<<<<<< HEAD
-  const [step, setStep] = useState<Step>('idle');
-  const [subQueries, setSubQueries] = useState<SubQuery[]>([]);
-  const [serpResults, setSerpResults] = useState<SerpResult[]>([]);
-  const [clusters, setClusters] = useState<Cluster[]>([]);
-  const [recommendations, setRecommendations] = useState<ClusterRecommendation[]>([]);
-  const [logs, setLogs] = useState<DiagnosticLog[]>([]);
-  const [savedInput, setSavedInput] = useState<AppInput | null>(null);
-  const [showResumePrompt, setShowResumePrompt] = useState(false);
-
-  // Check for saved state on mount
-  useEffect(() => {
-    const savedState = loadSavedState();
-    if (savedState) {
-      setShowResumePrompt(true);
-      setSavedInput(savedState.input);
-    }
-  }, []);
-
-  // Save progress after state changes
-  useEffect(() => {
-    if (step !== 'idle' && savedInput) {
-      saveProgress();
-    }
-  }, [step, subQueries, serpResults, clusters, recommendations, logs]);
-
-  const saveProgress = () => {
-    if (!savedInput) return;
-
-    const state: SavedState = {
-      step,
-      subQueries,
-      serpResults,
-      clusters,
-      recommendations,
-      logs,
-      input: savedInput,
-      timestamp: Date.now(),
-    };
-
-    try {
-      localStorage.setItem(STORAGE_KEY, JSON.stringify(state));
-    } catch (error) {
-      console.error('Failed to save progress:', error);
-    }
-  };
-
-  const loadSavedState = (): SavedState | null => {
-    try {
-      const saved = localStorage.getItem(STORAGE_KEY);
-      if (!saved) return null;
-
-      const state: SavedState = JSON.parse(saved);
-
-      // Check if state is expired
-      if (Date.now() - state.timestamp > STORAGE_EXPIRY) {
-        localStorage.removeItem(STORAGE_KEY);
-        return null;
-      }
-
-      return state;
-    } catch (error) {
-      console.error('Failed to load saved state:', error);
-      return null;
-    }
-  };
-
-  const resumeAnalysis = () => {
-    const savedState = loadSavedState();
-    if (!savedState) {
-      setShowResumePrompt(false);
-      return;
-    }
-
-    setStep(savedState.step);
-    setSubQueries(savedState.subQueries);
-    setSerpResults(savedState.serpResults);
-    setClusters(savedState.clusters);
-    setRecommendations(savedState.recommendations);
-    setLogs(savedState.logs);
-    setSavedInput(savedState.input);
-    setShowResumePrompt(false);
-
-    addLog('info', 'Resumed previous analysis');
-  };
-
-  const clearSavedState = () => {
-    localStorage.removeItem(STORAGE_KEY);
-    setShowResumePrompt(false);
-    setSavedInput(null);
-  };
-
-  const addLog = (level: DiagnosticLog['level'], message: string, context?: Record<string, unknown>) => {
-    setLogs((prev) => [
-      ...prev,
-      {
-        level,
-        timestamp: new Date().toISOString(),
-        message,
-        context,
-      },
-    ]);
-  };
-
-  const handleSubmit = async (input: AppInput) => {
-    // Reset state and clear any old saved state
-    clearSavedState();
-    setSubQueries([]);
-    setSerpResults([]);
-    setClusters([]);
-    setRecommendations([]);
-    setLogs([]);
-    setSavedInput(input);
-    setStep('fanout');
-
-    try {
-      // Step 1: Fan-out queries
-      addLog('info', 'Starting query fan-out with Gemini...');
-      const fanoutResponse = await fetch('/api/fanout', {
-        method: 'POST',
-        headers: { 'Content-Type': 'application/json' },
-        body: JSON.stringify({
-          targetQuery: input.targetQuery,
-          geminiApiKey: input.geminiApiKey,
-          mockMode: input.mockMode,
-        }),
-      });
-
-      if (!fanoutResponse.ok) {
-        const error = await fanoutResponse.json();
-        throw new Error(error.error || 'Fan-out failed');
-      }
-
-      const fanoutData = await fanoutResponse.json();
-      const limitedSubQueries = fanoutData.subQueries.slice(0, input.maxQueries);
-      setSubQueries(limitedSubQueries);
-      addLog('info', `Generated ${limitedSubQueries.length} sub-queries (max: ${input.maxQueries})`);
-
-      // Step 2: Fetch SERP results
-      setStep('serp');
-      addLog('info', 'Fetching SERP results from DataForSEO...');
-      const serpResponse = await fetch('/api/serp', {
-        method: 'POST',
-        headers: { 'Content-Type': 'application/json' },
-        body: JSON.stringify({
-          queries: limitedSubQueries.map((sq: SubQuery) => sq.q),
-          targetPageUrl: input.targetPageUrl,
-          location: input.location,
-          language: input.language,
-          device: input.device,
-          dataForSeoApiLogin: input.dataForSeoApiLogin,
-          dataForSeoApiPassword: input.dataForSeoApiPassword,
-          mockMode: input.mockMode,
-        }),
-      });
-
-      if (!serpResponse.ok) {
-        const error = await serpResponse.json();
-        throw new Error(error.error || 'SERP fetch failed');
-      }
-
-      const serpData = await serpResponse.json();
-      setSerpResults(serpData.results);
-      addLog('info', `Fetched SERP results for ${serpData.diagnostics.successCount} queries`);
-
-      if (serpData.diagnostics.failureCount > 0) {
-        addLog(
-          'warning',
-          `${serpData.diagnostics.failureCount} queries failed`,
-          { errors: serpData.diagnostics.errors }
-        );
-      }
-
-      // Step 3: Cluster and generate recommendations
-      setStep('cluster');
-      addLog('info', 'Clustering queries and generating recommendations...');
-      const clusterResponse = await fetch('/api/cluster', {
-        method: 'POST',
-        headers: { 'Content-Type': 'application/json' },
-        body: JSON.stringify({
-          serpResults: serpData.results,
-          targetQuery: input.targetQuery,
-          targetPageUrl: input.targetPageUrl,
-          clusteringOverlapThreshold: input.clusteringOverlapThreshold,
-          geminiApiKey: input.geminiApiKey,
-        }),
-      });
-
-      if (!clusterResponse.ok) {
-        const error = await clusterResponse.json();
-        throw new Error(error.error || 'Clustering failed');
-      }
-
-      const clusterData = await clusterResponse.json();
-      setClusters(clusterData.clusters);
-      setRecommendations(clusterData.recommendations);
-      addLog('info', `Created ${clusterData.diagnostics.clusterCount} clusters`);
-
-      setStep('complete');
-      addLog('info', 'Analysis complete!');
-
-      // Clear saved state on successful completion
-      setTimeout(() => {
-        clearSavedState();
-      }, 1000);
-    } catch (error) {
-      addLog('error', error instanceof Error ? error.message : 'Unknown error occurred');
-      setStep('idle');
-      // Keep saved state on error so user can retry
-    }
-  };
-
-  const getStepLabel = (currentStep: Step): string => {
-    switch (currentStep) {
-      case 'fanout':
-        return 'Fan-out: Generating sub-queries...';
-      case 'serp':
-        return 'SERP: Fetching search results...';
-      case 'cluster':
-        return 'Cluster: Analyzing and generating recommendations...';
-      case 'complete':
-        return 'Complete';
-      default:
-        return '';
-    }
-  };
-
-  return (
-    <main className="min-h-screen bg-gray-100 py-8 px-4 sm:px-6 lg:px-8">
-      <div className="max-w-7xl mx-auto">
-        <div className="mb-8">
-          <h1 className="text-4xl font-bold text-gray-900 mb-2">SERP Query Clustering</h1>
-          <p className="text-gray-600">
-            Analyze SERP results to discover content opportunities and identify cannibalization issues.
-          </p>
-        </div>
-
-        {/* Resume Prompt */}
-        {showResumePrompt && savedInput && (
-          <div className="mb-6 bg-blue-50 border border-blue-200 rounded-lg p-4">
-            <div className="flex items-start justify-between">
-              <div className="flex-1">
-                <h3 className="text-sm font-medium text-blue-900 mb-1">
-                  📋 Previous Analysis Found
-                </h3>
-                <p className="text-sm text-blue-700 mb-3">
-                  You have an unfinished analysis for &quot;{savedInput.targetQuery}&quot;. Would you like to resume?
-                </p>
-                <div className="flex gap-2">
-                  <button
-                    onClick={resumeAnalysis}
-                    className="px-4 py-2 bg-blue-600 text-white text-sm font-medium rounded-md hover:bg-blue-700 transition-colors"
-                  >
-                    Resume Analysis
-                  </button>
-                  <button
-                    onClick={clearSavedState}
-                    className="px-4 py-2 bg-white text-blue-600 text-sm font-medium rounded-md border border-blue-300 hover:bg-blue-50 transition-colors"
-                  >
-                    Start Fresh
-                  </button>
-                </div>
-              </div>
-              <button
-                onClick={clearSavedState}
-                className="ml-4 text-blue-400 hover:text-blue-600"
-                aria-label="Dismiss"
-              >
-                <svg className="w-5 h-5" fill="currentColor" viewBox="0 0 20 20">
-                  <path
-                    fillRule="evenodd"
-                    d="M4.293 4.293a1 1 0 011.414 0L10 8.586l4.293-4.293a1 1 0 111.414 1.414L11.414 10l4.293 4.293a1 1 0 01-1.414 1.414L10 11.414l-4.293 4.293a1 1 0 01-1.414-1.414L8.586 10 4.293 5.707a1 1 0 010-1.414z"
-                    clipRule="evenodd"
-                  />
-                </svg>
-              </button>
-            </div>
-          </div>
-        )}
-
-        {/* Progress Indicator */}
-        {step !== 'idle' && (
-          <div className="mb-6 bg-white p-4 rounded-lg shadow-md">
-            <div className="flex items-center justify-between mb-2">
-              <span className="text-sm font-medium text-gray-700">Progress</span>
-              <span className="text-sm text-gray-600">{getStepLabel(step)}</span>
-            </div>
-            <div className="w-full bg-gray-200 rounded-full h-2">
-              <div
-                className="bg-blue-600 h-2 rounded-full transition-all duration-500"
-                style={{
-                  width:
-                    step === 'fanout'
-                      ? '33%'
-                      : step === 'serp'
-                      ? '66%'
-                      : step === 'cluster'
-                      ? '90%'
-                      : '100%',
-                }}
-              />
-            </div>
-=======
   const tools = [
     {
       id: 'serp',
@@ -385,7 +58,6 @@
             <p className="text-xl text-gray-600 dark:text-gray-300 max-w-3xl mx-auto">
               Powerful tools to analyze, optimize, and improve your search engine performance
             </p>
->>>>>>> 8bc7007d
           </div>
 
           {/* Tools Grid */}
